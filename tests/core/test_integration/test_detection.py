--- conflicted
+++ resolved
@@ -50,13 +50,9 @@
     cell_test, cell_validation, tolerance=DETECTION_TOLERANCE
 ):
     """
-<<<<<<< HEAD
     This function is used to chech whether the cell's location 
     has at least one match in the validation dataset,
     and counts the number of matched cells. 
-=======
-    This function is used to chech whether the cell's location has at least one match in the validation dataset, and counts the number of matched cells.
->>>>>>> 4bfa1602
     """
     matched = 0
     for cell in cell_test:
@@ -108,17 +104,11 @@
     assert isclose(
         num_cells_validation, num_cells_test, abs_tol=DETECTION_TOLERANCE
     )
-<<<<<<< HEAD
+
     assert num_of_matched_cells >= len(cells_validation)*0.8, ( 
     # 80% of the cells should be matched by location 
     f"Number of matched cells is {num_of_matched_cells} out of {len(cells_validation)}"
     )
-
-=======
-    assert (
-        num_of_matched_cells >= len(cells_validation) * 0.8
-    ), f"Number of matched cells is {num_of_matched_cells} out of {len(cells_validation)}"  # 80% of the cells should be matched by location
->>>>>>> 4bfa1602
 
 
 def test_detection_small_planes(
