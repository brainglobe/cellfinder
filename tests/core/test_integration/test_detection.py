import os
from math import isclose

import brainglobe_utils.IO.cells as cell_io
import numpy as np
import pytest
from brainglobe_utils.general.system import get_num_processes

from cellfinder.core.main import main
from cellfinder.core.tools.IO import read_with_dask

data_dir = os.path.join(
    os.getcwd(), "tests", "data", "integration", "detection"
)
signal_data_path = os.path.join(data_dir, "crop_planes", "ch0")
background_data_path = os.path.join(data_dir, "crop_planes", "ch1")
cells_validation_xml = os.path.join(data_dir, "cell_classification.xml")

voxel_sizes = [5, 2, 2]
DETECTION_TOLERANCE = 2


class UnixFS:
    @staticmethod
    def rm(filename):
        os.remove(filename)


def test_unix_fs(mocker):
    mocker.patch("os.remove")
    UnixFS.rm("file")
    os.remove.assert_called_once_with("file")


@pytest.fixture
def signal_array():
    return read_with_dask(signal_data_path)


@pytest.fixture
def background_array():
    return read_with_dask(background_data_path)


# FIXME: This isn't a very good example
<<<<<<< HEAD
@pytest.mark.skip(reason="resolved in PR369")
@pytest.mark.slow
@pytest.mark.parametrize(
    "cpus_to_leave_available",
    [
        pytest.param(0, id="Leave no CPUS free"),
        pytest.param(-1, id="Only use one CPU"),
    ],
)
def test_detection_full(
    signal_array, background_array, cpus_to_leave_available: int
):
    """
    cpus_to_leave_available is interpreted as follows:

    - For values >=0, this is the number of CPUs to leave available
    to the system when running this test.
    - For values <0, this is HOW MANY CPUS to request be used to
    run the test.

    In each case, we check that we will be running on at least one CPU,
    and not requesting more CPUs than the system can provide.
    """
    # Determine the number of CPUs to leave available
    system_cpus = os.cpu_count()
    # How many CPUs do we want to leave free?
    if cpus_to_leave_available >= 0:
        n_free_cpus = cpus_to_leave_available
    else:
        # Number of CPUs to keep free is <0, interpret as
        # number of CPUs _to use_. Thus;
        # n_free_cpus = system_cpus - |cpus_to_leave_available|
        n_free_cpus = system_cpus - abs(cpus_to_leave_available)
    # Check that there are enough CPUs
    if not 0 <= n_free_cpus < system_cpus:
        raise RuntimeError(
            f"Not enough CPUS available (you want to leave {n_free_cpus} "
            f"available, but there are only {system_cpus} on the system)."
        )

=======
@pytest.mark.skip()
@pytest.mark.slow
@pytest.mark.parametrize(
    "free_cpus",
    [
        pytest.param("no_free_cpus", id="No free CPUs"),
        pytest.param("run_on_one_cpu_only", id="One CPU"),
    ],
)
def test_detection_full(signal_array, background_array, free_cpus, request):
    n_free_cpus = request.getfixturevalue(free_cpus)
>>>>>>> 99cbda0a
    cells_test = main(
        signal_array,
        background_array,
        voxel_sizes,
        n_free_cpus=n_free_cpus,
    )
    cells_validation = cell_io.get_cells(cells_validation_xml)

    num_non_cells_validation = sum(
        [cell.type == 1 for cell in cells_validation]
    )
    num_cells_validation = sum([cell.type == 2 for cell in cells_validation])

    num_non_cells_test = sum([cell.type == 1 for cell in cells_test])
    num_cells_test = sum([cell.type == 2 for cell in cells_test])

    assert isclose(
        num_non_cells_validation,
        num_non_cells_test,
        abs_tol=DETECTION_TOLERANCE,
    )
    assert isclose(
        num_cells_validation, num_cells_test, abs_tol=DETECTION_TOLERANCE
    )


def test_detection_small_planes(
    signal_array,
    background_array,
    mocker,
    cpus_to_leave_free: int = 0,
):
    # Check that processing works when number of planes < number of processes
    nproc = get_num_processes(cpus_to_leave_free)
    n_planes = 2

    # Don't want to bother classifying in this test, so mock classifcation
    mocker.patch("cellfinder.core.classify.classify.main")

    pytest.mark.skipif(
        nproc < n_planes,
        f"Number of available processes is {nproc}. "
        f"Test only effective if number of available processes >= {n_planes}.",
    )

    main(
        signal_array[0:n_planes],
        background_array[0:n_planes],
        voxel_sizes,
        ball_z_size=5,
        n_free_cpus=cpus_to_leave_free,
    )


def test_callbacks(
    signal_array, background_array, cpus_to_leave_free: int = 0
):
    # 20 is minimum number of planes needed to find > 0 cells
    signal_array = signal_array[0:20]
    background_array = background_array[0:20]

    planes_done = []
    batches_classified = []
    points_found = []

    def detect_callback(plane):
        planes_done.append(plane)

    def classify_callback(batch):
        batches_classified.append(batch)

    def detect_finished_callback(points):
        points_found.append(points)

    main(
        signal_array,
        background_array,
        voxel_sizes,
        detect_callback=detect_callback,
        classify_callback=classify_callback,
        detect_finished_callback=detect_finished_callback,
        n_free_cpus=cpus_to_leave_free,
    )

    np.testing.assert_equal(planes_done, np.arange(len(signal_array)))
    np.testing.assert_equal(batches_classified, [0])

    ncalls = len(points_found)
    assert ncalls == 1, f"Expected 1 call to callback, got {ncalls}"
    npoints = len(points_found[0])
    assert npoints == 120, f"Expected 120 points, found {npoints}"


def test_floating_point_error(signal_array, background_array):
    signal_array = signal_array.astype(float)
    with pytest.raises(ValueError, match="signal_array must be integer"):
        main(signal_array, background_array, voxel_sizes)


def test_synthetic_data(synthetic_bright_spots, cpus_to_leave_free: int = 0):
    signal_array, background_array = synthetic_bright_spots
    detected = main(
        signal_array,
        background_array,
        voxel_sizes,
        n_free_cpus=cpus_to_leave_free,
    )
    assert len(detected) == 8


@pytest.mark.parametrize("ndim", [1, 2, 4])
def test_data_dimension_error(ndim):
    # Check for an error when non-3D data input
    shape = (2, 3, 4, 5)[:ndim]
    signal_array = np.random.randint(
        low=0, high=2**16, size=shape, dtype=np.uint16
    )
    background_array = np.random.randint(
        low=0, high=2**16, size=shape, dtype=np.uint16
    )

    with pytest.raises(ValueError, match="Input data must be 3D"):
        main(signal_array, background_array, voxel_sizes)<|MERGE_RESOLUTION|>--- conflicted
+++ resolved
@@ -43,48 +43,6 @@
 
 
 # FIXME: This isn't a very good example
-<<<<<<< HEAD
-@pytest.mark.skip(reason="resolved in PR369")
-@pytest.mark.slow
-@pytest.mark.parametrize(
-    "cpus_to_leave_available",
-    [
-        pytest.param(0, id="Leave no CPUS free"),
-        pytest.param(-1, id="Only use one CPU"),
-    ],
-)
-def test_detection_full(
-    signal_array, background_array, cpus_to_leave_available: int
-):
-    """
-    cpus_to_leave_available is interpreted as follows:
-
-    - For values >=0, this is the number of CPUs to leave available
-    to the system when running this test.
-    - For values <0, this is HOW MANY CPUS to request be used to
-    run the test.
-
-    In each case, we check that we will be running on at least one CPU,
-    and not requesting more CPUs than the system can provide.
-    """
-    # Determine the number of CPUs to leave available
-    system_cpus = os.cpu_count()
-    # How many CPUs do we want to leave free?
-    if cpus_to_leave_available >= 0:
-        n_free_cpus = cpus_to_leave_available
-    else:
-        # Number of CPUs to keep free is <0, interpret as
-        # number of CPUs _to use_. Thus;
-        # n_free_cpus = system_cpus - |cpus_to_leave_available|
-        n_free_cpus = system_cpus - abs(cpus_to_leave_available)
-    # Check that there are enough CPUs
-    if not 0 <= n_free_cpus < system_cpus:
-        raise RuntimeError(
-            f"Not enough CPUS available (you want to leave {n_free_cpus} "
-            f"available, but there are only {system_cpus} on the system)."
-        )
-
-=======
 @pytest.mark.skip()
 @pytest.mark.slow
 @pytest.mark.parametrize(
@@ -96,7 +54,6 @@
 )
 def test_detection_full(signal_array, background_array, free_cpus, request):
     n_free_cpus = request.getfixturevalue(free_cpus)
->>>>>>> 99cbda0a
     cells_test = main(
         signal_array,
         background_array,
