[project]
name = "cellfinder"
description = "Automated 3D cell detection in large microscopy images"
readme = "README.md"
license = { text = "BSD-3-Clause" }
authors = [
    { name = "Adam Tyson, Christian Niedworok, Charly Rousseau", email = "code@adamltyson.com" },
]
classifiers = [
    "Development Status :: 4 - Beta",
    "Framework :: napari",
    "Intended Audience :: Developers",
    "Intended Audience :: Science/Research",
    "Operating System :: OS Independent",
    "Programming Language :: Python",
    "Programming Language :: Python :: 3",
    "Programming Language :: Python :: 3.9",
    "Programming Language :: Python :: 3.10",
    "Topic :: Scientific/Engineering :: Image Recognition",
]
requires-python = ">=3.9"
dependencies = [
    "brainglobe-utils",
    "dask[array]",
    "fancylog>=0.0.7",
    "natsort",
    "numba",
    "numpy",
    "scikit-image",
    "scikit-learn",
    # See https://github.com/brainglobe/cellfinder-core/issues/103 for < 2.12.0 pin
    "tensorflow-macos>=2.5.0,<2.12.0; platform_system=='Darwin' and platform_machine=='arm64'",
    "tensorflow>=2.5.0,<2.12.0; platform_system!='Darwin' or platform_machine!='arm64'",
    "tifffile",
    "tqdm",
]
dynamic = ["version"]

[project.entry-points."napari.manifest"]
cellfinder = "cellfinder.napari:napari.yaml"

[project.optional-dependencies]
dev = [
    "black",
    "pre-commit",
    "pyinstrument",
    "pytest-cov",
    "pytest-lazy-fixture",
    "pytest-mock",
    "pytest-qt",
    "pytest-timeout",
    "pytest",
    "tox",
]
napari = [
    "brainglobe-napari-io",
    "magicgui",
    "napari-ndtiffs",
    "napari-plugin-engine >= 0.1.4",
    "napari[pyqt5]",
    "pooch >= 1",
    "qtpy",
]

[project.scripts]
cellfinder_download = "cellfinder.core.download.cli:main"
cellfinder_train = "cellfinder.core.train.train_yml:cli"
cellfinder = "cellfinder.cli_migration_warning:cli_catch"

[project.urls]
Homepage = "https://brainglobe.info/documentation/cellfinder/index.html"
"Source Code" = "https://github.com/brainglobe/cellfinder-core"
"Bug Tracker" = "https://github.com/brainglobe/cellfinder-core/issues"
Documentation = "https://brainglobe.info/documentation/cellfinder/index.html"
"User Support" = "https://forum.image.sc/tag/brainglobe"

[build-system]
requires = ["setuptools>=45", "wheel", "setuptools_scm[toml]>=6.2"]
build-backend = 'setuptools.build_meta'

[tool.black]
target-version = ['py39', 'py310']
skip-string-normalization = false
line-length = 79

[tool.ruff]
line-length = 79
exclude = ["__init__.py", "build", ".eggs"]
select = ["I", "E", "F"]
fix = true

[tool.ruff.isort]
known-first-party = ["cellfinder"]

[tool.setuptools]
include-package-data = true

[tool.setuptools.packages.find]
include = ["cellfinder*"]

[tool.setuptools.package-data]
include = ["cellfinder*"]

[tool.setuptools_scm]

<<<<<<< HEAD
[tool.cibuildwheel]
build = "cp38-* cp39-* cp310-*"

[tool.pytest.ini_options]
addopts = "--cov=cellfinder"
markers = [
    "slow: marks tests as slow (deselect with '-m \"not slow\"')",
]
=======
[tool.tox]
legacy_tox_ini = """
# For more information about tox, see https://tox.readthedocs.io/en/latest/
[tox]
envlist = py{39,310}
isolated_build = true

[gh-actions]
python =
    3.9: py39
    3.10: py310

[testenv]
commands = python -m pytest -v --color=yes
deps =
    pytest
    pytest-cov
    pytest-lazy-fixture
    pytest-mock
    pytest-timeout
    # Even though napari is a requirement for cellfinder.napari, we have to
    # ensure it is installed with the default Qt backend here.
    napari[all]
    pytest-qt
extras =
    napari
passenv =
    NUMBA_DISABLE_JIT
    CI
    GITHUB_ACTIONS
    DISPLAY
    XAUTHORITY
    NUMPY_EXPERIMENTAL_ARRAY_FUNCTION
    PYVISTA_OFF_SCREEN
"""
>>>>>>> 84784e2d
<|MERGE_RESOLUTION|>--- conflicted
+++ resolved
@@ -103,16 +103,10 @@
 
 [tool.setuptools_scm]
 
-<<<<<<< HEAD
-[tool.cibuildwheel]
-build = "cp38-* cp39-* cp310-*"
-
 [tool.pytest.ini_options]
 addopts = "--cov=cellfinder"
-markers = [
-    "slow: marks tests as slow (deselect with '-m \"not slow\"')",
-]
-=======
+markers = ["slow: marks tests as slow (deselect with '-m \"not slow\"')"]
+
 [tool.tox]
 legacy_tox_ini = """
 # For more information about tox, see https://tox.readthedocs.io/en/latest/
@@ -147,5 +141,4 @@
     XAUTHORITY
     NUMPY_EXPERIMENTAL_ARRAY_FUNCTION
     PYVISTA_OFF_SCREEN
-"""
->>>>>>> 84784e2d
+"""