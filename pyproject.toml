--- conflicted
+++ resolved
@@ -61,11 +61,7 @@
 ]
 # Keras backends
 tf = [
-<<<<<<< HEAD
     "tensorflow",
-=======
-    "tf-nightly==2.16.0.dev20240101", # pinning to same TF as Keras 3.0
->>>>>>> 32a0a56a
 ]
 jax = [
     "jax==0.4.20",
@@ -124,24 +120,14 @@
 legacy_tox_ini = """
 # For more information about tox, see https://tox.readthedocs.io/en/latest/
 [tox]
-<<<<<<< HEAD
 envlist = py{39,310,311}-{torch}
-=======
-envlist = py{39,310}-{tf,jax}
->>>>>>> 32a0a56a
 isolated_build = true
 
 [gh-actions]
 python =
-<<<<<<< HEAD
     3.9: py39-{torch}  # On GA python=3.9 job, run tox with the torch environment
     3.10: py310-{torch}  # On GA python=3.10 job, run tox with the torch environment
     3.11: py311-{torch}  # On GA python=3.11 job, run tox with the torch environment
-
-=======
-    3.9: py39-{tf,jax}  # On GA python=3.9 job, run tox with the tf and jax environments
-    3.10: py310-{tf,jax}  # On GA python=3.10 job, run tox with the tf and jax environments
->>>>>>> 32a0a56a
 
 [testenv]
 commands = python -m pytest -v --color=yes
@@ -158,17 +144,11 @@
     napari
     tf: tf
     jax: jax
-<<<<<<< HEAD
     torch: torch
 setenv =
     tf: KERAS_BACKEND = tensorflow
     jax: KERAS_BACKEND = jax
     torch: KERAS_BACKEND = torch
-=======
-setenv =
-    tf: KERAS_BACKEND = tensorflow
-    jax: KERAS_BACKEND = jax
->>>>>>> 32a0a56a
 passenv =
     NUMBA_DISABLE_JIT
     CI
