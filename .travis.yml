--- conflicted
+++ resolved
@@ -1,18 +1,13 @@
 language: python
 
-<<<<<<< HEAD
-=======
 after_success:
   - coveralls
 
->>>>>>> 04b3fbd8
 stages:
   - test
   - name: deploy
     if:
       tag IS present AND repo = SainsburyWellcomeCentre/cellfinder
-
-after_success: coveralls
 
 jobs:
   include:
@@ -26,20 +21,6 @@
       dist: bionic
       python: 3.7
       script: travis_wait 40 bash travis/install_test_linux.sh
-    - stage: test
-      os: windows
-      language: shell
-      before_install:
-        - choco install python --version 3.6.8
-        - python --version
-        - python -m pip install --upgrade pip
-        - pip install setuptools --upgrade
-        - pip install -e .[dev]
-      env: PATH=/c/Python36:/c/Python36/Scripts:$PATH
-      script:
-        - cellfinder -h
-        - cellfinder_download
-        - pytest--cov-cellfinder
     - stage: deploy
       services:
         - docker
@@ -51,6 +32,8 @@
         - docker run --rm -v $(pwd):/io quay.io/pypa/manylinux2010_x86_64 /io/travis/build_linux_wheels.sh
         - cp wheelhouse/manylinux/* pypi_upload/
       after_success:
+        - pip install twine
+        - ls pypi_upload/*
         - twine upload pypi_upload/* --skip-existing
 
 notifications:
