from dataclasses import dataclass
<<<<<<< HEAD
from typing import Dict, List, TypeVar
=======
from typing import Dict, List, Optional, Sequence, Tuple, TypeVar, Union
>>>>>>> f4443f35

import numba.typed
import numpy as np
import numpy.typing as npt
from numba import njit
from numba.core import types
from numba.experimental import jitclass
from numba.types import DictType


@dataclass
class Point:
    x: int
    y: int
    z: int


@njit
def get_non_zero_dtype_min(values: np.ndarray) -> int:
    """
    Get the minimum of non-zero entries in *values*.

    If all entries are zero, returns maximum storeable number
    in the values array.
    """
    min_val = np.iinfo(values.dtype).max
    for v in values:
        if v != 0 and v < min_val:
            min_val = v
    return min_val


T = TypeVar("T")


@njit
def traverse_dict(d: Dict[T, T], a: T) -> T:
    """
    Traverse d, until a is not present as a key.
    """
    if a in d:
        return traverse_dict(d, d[a])
    else:
        return a


@njit
def get_structure_centre(structure: np.ndarray) -> np.ndarray:
    """
    Get the pixel coordinates of the centre of a structure.

    Centre calculated as the mean of each pixel coordinate,
    rounded to the nearest integer.
    """
    # can't do np.mean(structure, axis=0)
    # because axis is not supported by numba
    return np.round(
        np.array(
            [
                np.mean(structure[:, 0]),
                np.mean(structure[:, 1]),
                np.mean(structure[:, 2]),
            ]
        )
    )


# Type declaration has to come outside of the class,
# see https://github.com/numba/numba/issues/8808
uint_2d_type = types.uint64[:, :]


spec = [
    ("z", types.uint64),
    ("next_structure_id", types.uint64),
    ("shape", types.UniTuple(types.int64, 2)),
    ("obsolete_ids", DictType(types.int64, types.int64)),
    ("coords_maps", DictType(types.uint64, uint_2d_type)),
]


@jitclass(spec=spec)
class CellDetector:
    """
    A class to detect connected structures within a series of
    stacked planes.

    Attributes
    ----------
    z :
        z-index of the plane currently being processed.
    next_structure_id :
        The next available structure ID that has yet to be used. IDs start
        counting up from 1.
    shape :
        Shape of the planes to be processed.
    obsolete_ids :
        Mapping from obsolete structure IDs to the structure ID they
        have been replaced with. This is used to keep track of structures
        that were initially disconnected, but later connected as the planes
        are scanned.
    coords_maps :
        Mapping from structure ID to the coordinates of pixels within that
        structure. Coordinates are stored in a 2D array, with the second
        axis indexing (x, y, z) coordinates.
    """

    def __init__(self, width: int, height: int, start_z: int):
        """
        Parameters
        ----------
        width, height
            Shape of the planes input to self.process()
        start_z:
            The z-coordinate of the first processed plane.
        """
        self.shape = width, height
        self.z = start_z
        self.next_structure_id = 1

        # Mapping from obsolete IDs to the IDs that they have been
        # made obsolete by
        self.obsolete_ids = numba.typed.Dict.empty(
            key_type=types.int64, value_type=types.int64
        )
        # Mapping from IDs to list of points in that structure
        self.coords_maps = numba.typed.Dict.empty(
            key_type=types.int64, value_type=uint_2d_type
        )

    def process(
        self, plane: np.ndarray, previous_plane: Optional[np.ndarray]
    ) -> np.ndarray:
        """
        Process a new plane.
        """
        if [e for e in plane.shape[:2]] != [e for e in self.shape]:
            raise ValueError("plane does not have correct shape")

        plane = self.connect_four(plane, previous_plane)
        self.z += 1
        return plane

    def connect_four(
        self, plane: np.ndarray, previous_plane: Optional[np.ndarray]
    ) -> np.ndarray:
        """
        Perform structure labelling.

        For all the pixels in the current plane, finds all structures touching
        this pixel using the four connected (plus shape) rule and also looks at
        the pixel at the same location in the previous plane. If structures are
        found, they are added to the structure manager and the pixel labeled
        accordingly.

        Returns
        -------
        plane :
            Plane with pixels either set to zero (no structure) or labelled
            with their structure ID.
        """
        SOMA_CENTRE_VALUE = np.iinfo(plane.dtype).max
        for y in range(plane.shape[1]):
            for x in range(plane.shape[0]):
                if plane[x, y] == SOMA_CENTRE_VALUE:
                    # Labels of structures below, left and behind
                    neighbour_ids = np.zeros(3, dtype=np.uint64)
                    # If in bounds look at neighbours
                    if x > 0:
                        neighbour_ids[0] = plane[x - 1, y]
                    if y > 0:
                        neighbour_ids[1] = plane[x, y - 1]
                    if previous_plane is not None:
                        neighbour_ids[2] = previous_plane[x, y]

                    if is_new_structure(neighbour_ids):
                        neighbour_ids[0] = self.next_structure_id
                        self.next_structure_id += 1
                    struct_id = self.add(x, y, self.z, neighbour_ids)
                else:
                    # reset so that grayscale value does not count as
                    # structure in next iterations
                    struct_id = 0

                plane[x, y] = struct_id

        return plane

    def get_cell_centres(self) -> np.ndarray:
        return self.structures_to_cells()

    def get_coords_dict(self) -> Dict:
        return self.coords_maps

    def add_point(self, sid: int, point: np.ndarray) -> None:
        """
        Add *point* to the structure with the given *sid*.
        """
        self.coords_maps[sid] = np.row_stack((self.coords_maps[sid], point))

    def add(
        self, x: int, y: int, z: int, neighbour_ids: npt.NDArray[np.uint64]
    ) -> int:
        """
        For the current coordinates takes all the neighbours and find the
        minimum structure including obsolete structures mapping to any of
        the neighbours recursively.

        Once the correct structure id is found, append a point with the
        current coordinates to the coordinates map entry for the correct
        structure. Hence each entry of the map will be a vector of all the
        pertaining points.
        """
        updated_id = self.sanitise_ids(neighbour_ids)
        if updated_id not in self.coords_maps:
            self.coords_maps[updated_id] = np.zeros(
                shape=(0, 3), dtype=np.uint64
            )
        self.merge_structures(updated_id, neighbour_ids)

        # Add point for that structure
        point = np.array([[x, y, z]], dtype=np.uint64)
        self.add_point(updated_id, point)
        return updated_id

    def sanitise_ids(self, neighbour_ids: npt.NDArray[np.uint64]) -> int:
        """
        Get the smallest ID of all the structures that are connected to IDs
        in `neighbour_ids`.

        For all the neighbour ids, walk up the chain of obsolescence (self.
        obsolete_ids) to reassign the corresponding most obsolete structure
        to the current neighbour.

        Has no side effects on this class.
        """
        for i, neighbour_id in enumerate(neighbour_ids):
            # walk up the chain of obsolescence
            neighbour_id = int(traverse_dict(self.obsolete_ids, neighbour_id))
            neighbour_ids[i] = neighbour_id

        # Get minimum of all non-obsolete IDs
        updated_id = get_non_zero_dtype_min(neighbour_ids)
        return int(updated_id)

    def merge_structures(
        self, updated_id: int, neighbour_ids: npt.NDArray[np.uint64]
    ) -> None:
        """
        For all the neighbours, reassign all the points of neighbour to
        updated_id. Then deletes the now obsolete entry from the points
        map and add that entry to the obsolete_ids.

        Updates:
        - self.coords_maps
        - self.obsolete_ids
        """
        for neighbour_id in np.unique(neighbour_ids):
            # minimise ID so if neighbour with higher ID, reassign its points
            # to current
            if neighbour_id > updated_id:
                self.add_point(updated_id, self.coords_maps[neighbour_id])
                self.coords_maps.pop(neighbour_id)
                self.obsolete_ids[neighbour_id] = updated_id

    def structures_to_cells(self) -> np.ndarray:
        cell_centres = np.empty((len(self.coords_maps.keys()), 3))
        for idx, structure in enumerate(self.coords_maps.values()):
            p = get_structure_centre(structure)
            cell_centres[idx] = p
        return cell_centres


@njit
def is_new_structure(neighbour_ids: np.ndarray) -> bool:
    for i in range(len(neighbour_ids)):
        if neighbour_ids[i] != 0:
            return False
    return True<|MERGE_RESOLUTION|>--- conflicted
+++ resolved
@@ -1,9 +1,5 @@
 from dataclasses import dataclass
-<<<<<<< HEAD
-from typing import Dict, List, TypeVar
-=======
-from typing import Dict, List, Optional, Sequence, Tuple, TypeVar, Union
->>>>>>> f4443f35
+from typing import Dict, Optional, TypeVar
 
 import numba.typed
 import numpy as np
