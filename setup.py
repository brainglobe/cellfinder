from os import path

from setuptools import find_packages, setup

this_directory = path.abspath(path.dirname(__file__))
with open(path.join(this_directory, "README.md"), encoding="utf-8") as f:
    long_description = f.read()

requirements = [
    "cellfinder-core>=0.2.4",
    "numpy",
    "scikit-learn",
    "configparser",
    "pandas",
    "packaging",
    "scikit-image",
    "tifffile",
    "natsort",
    "tqdm",
    "multiprocessing-logging",
    "psutil",
    "configobj",
    "slurmio>=0.0.4",
    "fancylog>=0.0.7",
    "imlib>=0.0.26",
    "brainreg",
    "imio",
]


setup(
    name="cellfinder",
<<<<<<< HEAD
    version="0.4.21-rc0",
=======
    version="0.4.21",
>>>>>>> e3b48c07
    description="Automated 3D cell detection and registration of "
    "whole-brain images",
    long_description=long_description,
    long_description_content_type="text/markdown",
    install_requires=requirements,
    extras_require={
        "napari": [
            "napari[pyside2]",
            "brainglobe-napari-io",
            "cellfinder-napari",
        ],
        "dev": [
            "black",
            "pytest-cov",
            "pytest",
            "gitpython",
            "coverage>=5.0.3",
            "bump2version",
            "pre-commit",
            "flake8",
        ],
    },
    python_requires=">=3.8",
    packages=find_packages(),
    include_package_data=True,
    entry_points={
        "console_scripts": [
            "cellfinder = cellfinder.main:main",
            "cellfinder_curate_new = cellfinder.train.curation:main",
            "cellfinder_curate = cellfinder.train.curation_old:main",
        ]
    },
    url="https://brainglobe.info/cellfinder",
    project_urls={
        "Source Code": "https://github.com/brainglobe/cellfinder",
        "Bug Tracker": "https://github.com/brainglobe/cellfinder/issues",
        "Documentation": "https://docs.brainglobe.info/cellfinder",
    },
    author="Adam Tyson, Christian Niedworok, Charly Rousseau",
    author_email="code@adamltyson.com",
    classifiers=[
        "Development Status :: 3 - Alpha",
        "Operating System :: POSIX :: Linux",
        "Operating System :: Microsoft :: Windows :: Windows 10",
        "Programming Language :: Python",
        "Programming Language :: Python :: 3.7",
        "Programming Language :: Python :: 3.8",
        "Programming Language :: Python :: 3.9",
        "Programming Language :: Python :: 3.10",
        "Topic :: Scientific/Engineering :: Image Recognition",
        "Intended Audience :: Developers",
        "Intended Audience :: Science/Research",
    ],
    zip_safe=False,
)<|MERGE_RESOLUTION|>--- conflicted
+++ resolved
@@ -30,11 +30,7 @@
 
 setup(
     name="cellfinder",
-<<<<<<< HEAD
-    version="0.4.21-rc0",
-=======
     version="0.4.21",
->>>>>>> e3b48c07
     description="Automated 3D cell detection and registration of "
     "whole-brain images",
     long_description=long_description,
