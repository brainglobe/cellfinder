--- conflicted
+++ resolved
@@ -104,11 +104,7 @@
             "pytest",
             "gitpython",
             "coveralls",
-<<<<<<< HEAD
-            "coverage>=5.0.3",
-=======
-            "coverage>=5.0.4",
->>>>>>> 9f84de8c
+            "coverage<=4.5.4",
         ]
     },
     setup_requires=["cython"],
