name: Test (and Deploy to PyPI on tag)

on:
  # Only run on pushes to main, or when version tags are pushed
  push:
    branches:
      - "main"
    tags:
      - "v**"
  # Run on all pull-requests
  pull_request:
  # Allow workflow dispatch from GitHub
  workflow_dispatch:

concurrency:
  # Cancel this workflow if it is running,
  # and then changes are applied on top of the HEAD of the branch,
  # triggering another run of the workflow
  group: ${{ github.workflow }}-${{ github.ref }}
  cancel-in-progress: true

jobs:
  linting:
    runs-on: ubuntu-latest
    name: Check Linting
    steps:
      - uses: neuroinformatics-unit/actions/lint@v2

  manifest:
    name: Check Manifest
    runs-on: ubuntu-latest
    steps:
      - uses: neuroinformatics-unit/actions/check_manifest@v2

  test:
    needs: [linting, manifest]
    name: Run package tests
    timeout-minutes: 60
    runs-on: ${{ matrix.os }}
    strategy:
      matrix:
        # Run all supported Python versions on linux
        os: [ubuntu-latest]
<<<<<<< HEAD
        python-version: ["3.9", "3.10", "3.11"]
=======
        python-version: ["3.9", "3.10"]
>>>>>>> 32a0a56a
        # Include one macos run
        include:
        - os: macos-latest
          python-version: "3.10"
        - os: windows-latest
          python-version: "3.10"

    steps:
      # Cache the Keras model so we don't have to remake it every time
      - name: Cache Keras model
        uses: actions/cache@v3
        with:
          path: "~/.cellfinder"
          key: models-${{ hashFiles('~/.cellfinder/**') }}
      # Setup pyqt libraries
      - name: Setup qtpy libraries
        uses: tlambert03/setup-qt-libs@v1
      # Setup VTK with headless display
      - uses: pyvista/setup-headless-display-action@v2
      # Run all tests
      - uses: neuroinformatics-unit/actions/test@v2
        with:
          python-version: ${{ matrix.python-version }}
          use-xvfb: true

  test_numba_disabled:
    needs: [linting, manifest]
    name: Run tests with numba disabled
    runs-on: ubuntu-latest
    env:
       NUMBA_DISABLE_JIT: "1"

    steps:
      - name: Cache Keras model
        uses: actions/cache@v3
        with:
          path: "~/.cellfinder"
          key: models-${{ hashFiles('~/.cellfinder/**') }}
      # Setup pyqt libraries
      - name: Setup qtpy libraries
        uses: tlambert03/setup-qt-libs@v1
      # Setup VTK with headless display
      - uses: pyvista/setup-headless-display-action@v2
      # Run test suite with numba disabled
      - uses: neuroinformatics-unit/actions/test@v2
        with:
          python-version: "3.10"
          codecov-flags: "numba"

  # Run brainglobe-workflows brainmapper-CLI tests to check for
  # breakages
  test_brainmapper_cli:
    needs: [linting, manifest]
    name: Run brainmapper tests to check for breakages
    runs-on: ubuntu-latest
    env:
<<<<<<< HEAD
      KERAS_BACKEND: torch
=======
      KERAS_BACKEND: jax
>>>>>>> 32a0a56a
    steps:
      - name: Cache Keras model
        uses: actions/cache@v3
        with:
          path: "~/.cellfinder"
          key: models-${{ hashFiles('~/.cellfinder/**') }}

      - name: Checkout brainglobe-workflows
        uses: actions/checkout@v3
        with:
          repository: 'brainglobe/brainglobe-workflows'

      - name: Set up Python 3.10
        uses: actions/setup-python@v3
        with:
          python-version: "3.10"

      - name: Install test dependencies
        run: |
          python -m pip install --upgrade pip wheel
<<<<<<< HEAD
          # Install cellfinder from the latest SHA on this branch (Keras with torch backend)
          python -m pip install "cellfinder[torch] @ git+$GITHUB_SERVER_URL/$GITHUB_REPOSITORY@$GITHUB_SHA"
=======
          # Install cellfinder from the latest SHA on this branch (Keras with JAX backend)
          python -m pip install "cellfinder[jax] @ git+$GITHUB_SERVER_URL/$GITHUB_REPOSITORY@$GITHUB_SHA"
>>>>>>> 32a0a56a
          # Install checked out copy of brainglobe-workflows
          python -m pip install .[dev]

      - name: Run brainmapper tests in brainglobe-workflows
        run: |
          python -m pytest --color=yes -v tests/brainmapper

  build_sdist_wheel:
    name: Build source distribution and wheel
    needs: [test, test_numba_disabled]
    if: github.event_name == 'push' && github.ref_type == 'tag'
    runs-on: ubuntu-latest
    steps:
    - uses:  neuroinformatics-unit/actions/build_sdist_wheels@v2

  upload_all:
    name: Publish build distributions
    needs: [build_sdist_wheel]
    if: github.event_name == 'push' && github.ref_type == 'tag'
    runs-on: ubuntu-latest
    steps:
    - uses: neuroinformatics-unit/actions/upload_pypi@v2
      with:
        secret-pypi-key: ${{ secrets.TWINE_API_KEY }}<|MERGE_RESOLUTION|>--- conflicted
+++ resolved
@@ -41,11 +41,7 @@
       matrix:
         # Run all supported Python versions on linux
         os: [ubuntu-latest]
-<<<<<<< HEAD
         python-version: ["3.9", "3.10", "3.11"]
-=======
-        python-version: ["3.9", "3.10"]
->>>>>>> 32a0a56a
         # Include one macos run
         include:
         - os: macos-latest
@@ -102,11 +98,7 @@
     name: Run brainmapper tests to check for breakages
     runs-on: ubuntu-latest
     env:
-<<<<<<< HEAD
       KERAS_BACKEND: torch
-=======
-      KERAS_BACKEND: jax
->>>>>>> 32a0a56a
     steps:
       - name: Cache Keras model
         uses: actions/cache@v3
@@ -127,13 +119,9 @@
       - name: Install test dependencies
         run: |
           python -m pip install --upgrade pip wheel
-<<<<<<< HEAD
           # Install cellfinder from the latest SHA on this branch (Keras with torch backend)
           python -m pip install "cellfinder[torch] @ git+$GITHUB_SERVER_URL/$GITHUB_REPOSITORY@$GITHUB_SHA"
-=======
-          # Install cellfinder from the latest SHA on this branch (Keras with JAX backend)
-          python -m pip install "cellfinder[jax] @ git+$GITHUB_SERVER_URL/$GITHUB_REPOSITORY@$GITHUB_SHA"
->>>>>>> 32a0a56a
+
           # Install checked out copy of brainglobe-workflows
           python -m pip install .[dev]
 
