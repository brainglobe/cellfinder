name: Test (and Deploy to PyPI on tag)

on:
  # Only run on pushes to main, or when version tags are pushed
  push:
    branches:
      - "*"
    tags:
      - "*"
  # Run on all pull-requests
  pull_request:
  # Allow workflow dispatch from GitHub
  workflow_dispatch:

concurrency:
  # Cancel this workflow if it is running,
  # and then changes are applied on top of the HEAD of the branch,
  # triggering another run of the workflow
  group: ${{ github.workflow }}-${{ github.ref }}
  cancel-in-progress: true

jobs:
  linting:
    runs-on: ubuntu-latest
    name: Check Linting
    steps:
      - uses: neuroinformatics-unit/actions/lint@v2

  manifest:
    name: Check Manifest
    runs-on: ubuntu-latest
    steps:
      - uses: neuroinformatics-unit/actions/check_manifest@v2

  test:
    needs: [linting, manifest]
    name: Run package tests
    timeout-minutes: 60
    runs-on: ${{ matrix.os }}
    strategy:
      matrix:
        # Run all supported Python versions on linux
        os: [ubuntu-latest]
        python-version: ["3.9", "3.10"]
        # Include one macos run
        include:
        - os: macos-latest
          python-version: "3.10"
        - os: windows-latest
          python-version: "3.10"

    steps:
      # Cache the Keras model so we don't have to remake it every time
      - name: Cache Keras model
        uses: actions/cache@v3
        with:
          path: "~/.cellfinder"
          key: models-${{ hashFiles('~/.cellfinder/**') }}
      # Setup pyqt libraries
      - name: Setup qtpy libraries
        uses: tlambert03/setup-qt-libs@v1
      # Setup VTK with headless display
      - uses: pyvista/setup-headless-display-action@v2
      # Run all tests
      - uses: neuroinformatics-unit/actions/test@v2
        with:
          python-version: ${{ matrix.python-version }}
          use-xvfb: true

  test_numba_disabled:
    needs: [linting, manifest]
    name: Run tests with numba disabled
    runs-on: ubuntu-latest
    env:
       NUMBA_DISABLE_JIT: "1"

    steps:
      - name: Cache Keras model
        uses: actions/cache@v3
        with:
          path: "~/.cellfinder"
          key: models-${{ hashFiles('~/.cellfinder/**') }}
      # Setup pyqt libraries
      - name: Setup qtpy libraries
        uses: tlambert03/setup-qt-libs@v1
      # Setup VTK with headless display
      - uses: pyvista/setup-headless-display-action@v2
      # Run test suite with numba disabled
      - uses: neuroinformatics-unit/actions/test@v2
        with:
          python-version: "3.10"
          codecov-flags: "numba"

  # Run brainglobe-workflows brainmapper-CLI tests to check for
  # breakages
  test_brainmapper_cli:
    needs: [linting, manifest]
    name: Run brainmapper tests to check for breakages
    runs-on: ubuntu-latest
    env:
      KERAS_BACKEND: jax
    steps:
      - name: Cache Keras model
        uses: actions/cache@v3
        with:
          path: "~/.cellfinder"
          key: models-${{ hashFiles('~/.cellfinder/**') }}

      - name: Checkout brainglobe-workflows
        uses: actions/checkout@v3
        with:
          repository: 'brainglobe/brainglobe-workflows'

      - name: Set up Python 3.10
        uses: actions/setup-python@v3
        with:
          python-version: "3.10"

      - name: Install test dependencies
        run: |
          python -m pip install --upgrade pip wheel
<<<<<<< HEAD
          # Install cellfinder from the latest SHA on this branch
          python -m pip install git+$GITHUB_SERVER_URL/$GITHUB_REPOSITORY@$GITHUB_SHA
          # Install tensorflow as keras' default backend
          python -m pip install "tf-nightly==2.16.0.dev20240101"
=======
          # Install cellfinder from the latest SHA on this branch (Keras with JAX backend)
          python -m pip install "cellfinder[jax] @ git+$GITHUB_SERVER_URL/$GITHUB_REPOSITORY@$GITHUB_SHA"
>>>>>>> ca80c6d1
          # Install checked out copy of brainglobe-workflows
          python -m pip install .[dev]

      - name: Run brainmapper tests in brainglobe-workflows
        run: |
          python -m pytest --color=yes -v tests/brainmapper

  build_sdist_wheel:
    name: Build source distribution and wheel
    needs: [test, test_numba_disabled]
    if: github.event_name == 'push' && github.ref_type == 'tag'
    runs-on: ubuntu-latest
    steps:
    - uses:  neuroinformatics-unit/actions/build_sdist_wheels@v2

  upload_all:
    name: Publish build distributions
    needs: [build_sdist_wheel]
    if: github.event_name == 'push' && github.ref_type == 'tag'
    runs-on: ubuntu-latest
    steps:
    - uses: actions/download-artifact@v3
      with:
        name: artifact
        path: dist
    - uses: pypa/gh-action-pypi-publish@v1.5.0
      with:
        user: __token__
        password: ${{ secrets.TWINE_API_KEY }}<|MERGE_RESOLUTION|>--- conflicted
+++ resolved
@@ -119,15 +119,8 @@
       - name: Install test dependencies
         run: |
           python -m pip install --upgrade pip wheel
-<<<<<<< HEAD
-          # Install cellfinder from the latest SHA on this branch
-          python -m pip install git+$GITHUB_SERVER_URL/$GITHUB_REPOSITORY@$GITHUB_SHA
-          # Install tensorflow as keras' default backend
-          python -m pip install "tf-nightly==2.16.0.dev20240101"
-=======
           # Install cellfinder from the latest SHA on this branch (Keras with JAX backend)
           python -m pip install "cellfinder[jax] @ git+$GITHUB_SERVER_URL/$GITHUB_REPOSITORY@$GITHUB_SHA"
->>>>>>> ca80c6d1
           # Install checked out copy of brainglobe-workflows
           python -m pip install .[dev]
 
