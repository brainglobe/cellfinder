--- conflicted
+++ resolved
@@ -3,10 +3,6 @@
 
 import numpy as np
 from brainglobe_utils.cells.cells import Cell
-<<<<<<< HEAD
-=======
-from brainglobe_utils.general.logging import suppress_specific_logs
->>>>>>> 5f4882ef
 
 from cellfinder.core import logger
 from cellfinder.core.download.download import model_type
@@ -80,43 +76,6 @@
             n_sds_above_mean_thresh,
             callback=detect_callback,
         )
-<<<<<<< HEAD
-=======
-
-        if detect_finished_callback is not None:
-            detect_finished_callback(points)
-    else:
-        points = detected_cells or []  # if None
-        detect_finished_callback(points)
-
-    if not skip_classification:
-        install_path = None
-        model_weights = prep.prep_model_weights(
-            model_weights, install_path, model, n_free_cpus
-        )
-        if len(points) > 0:
-            logger.info("Running classification")
-            points = classify.main(
-                points,
-                signal_array,
-                background_array,
-                n_free_cpus,
-                voxel_sizes,
-                network_voxel_sizes,
-                batch_size,
-                cube_height,
-                cube_width,
-                cube_depth,
-                trained_model,
-                model_weights,
-                network_depth,
-                callback=classify_callback,
-            )
-        else:
-            logger.info("No candidates, skipping classification")
-
-    return points
->>>>>>> 5f4882ef
 
         if detect_finished_callback is not None:
             detect_finished_callback(points)
@@ -149,5 +108,4 @@
             )
         else:
             logger.info("No candidates, skipping classification")
-
     return points