<<<<<<< HEAD
__version__ = "0.4.21-rc0"
=======
__version__ = "0.4.21"
>>>>>>> e3b48c07
__author__ = "Adam Tyson, Christian Niedworok, Charly Rousseau"
__license__ = "BSD-3-Clause"<|MERGE_RESOLUTION|>--- conflicted
+++ resolved
@@ -1,7 +1,3 @@
-<<<<<<< HEAD
-__version__ = "0.4.21-rc0"
-=======
 __version__ = "0.4.21"
->>>>>>> e3b48c07
 __author__ = "Adam Tyson, Christian Niedworok, Charly Rousseau"
 __license__ = "BSD-3-Clause"